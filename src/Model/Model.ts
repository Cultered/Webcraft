import type { Vector4 } from '../Types/Vector4';
import type { Matrix4x4 } from '../Types/Matrix4x4';
import * as V from '../misc/Vector4';
import * as M from '../misc/Matrix4x4';
import { Entity } from './Entity';
import MeshComponent from './Components/MeshComponent';
import type { Mesh } from '../Types/MeshType';
import type { Optimizations } from '../Types/Optimizations';
import type { SceneObject } from '../Types/SceneObject';
<<<<<<< HEAD

=======
>>>>>>> 07dd5928

export const o11s: Optimizations = {
    CPU_CHUNKS: true,
    CHUNK_SIZE: 10,
    RENDER_DISTANCE: 6,
    LOD_DISTANCE: 3,
    CPU_SOFT_FRUSTUM_CULLING: true,
    CPU_LOD: true,
    USE_WEBGPU:true
}

export default class Model {
    private entities: Map<string, Entity> = new Map();
    private cameras: Entity[] = [];
    private chunks: Map<string, string[]> = new Map();
    private cachedVisibleObjects: string[] = [];
    private lastCameraChunkKey?: string;
    public onSceneObjectsUpdated?: (objects: SceneObject[], updateVertices: boolean) => void;

    getMesh(id: string) {
        for (const e of this.entities.values()) {
            const mc = e.getComponent(MeshComponent) as MeshComponent | undefined;
            if (mc && mc.mesh && mc.mesh.id === id) return mc.mesh;
        }
        return undefined;
    }
    getMeshes(): { [id: string]: Mesh } {
        const out: { [id: string]: Mesh } = {};
        for (const e of this.entities.values()) {
            const mc = e.getComponent(MeshComponent) as MeshComponent | undefined;
            if (mc && mc.mesh) {
                out[mc.mesh.id] = mc.mesh;
            }
        }
        return out;
    }

    constructor() {
    }

    addEntity(id: string, opts: {
        position?: Vector4,
        rotation?: Matrix4x4,
        scale?: Vector4,
        components?: any[]
    } = {}) {
        const ent = new Entity(id, opts.position, opts.rotation, opts.scale);
        if (opts.components) {
            for (const c of opts.components) ent.addComponent(c);
        }
        this.entities.set(ent.id, ent);
        this.assignToChunk(ent);
        return ent;
    }

    addExistingEntity(ent: Entity) {
        if (this.getEntityById(ent.id)) {
            console.warn(`Entity with id ${ent.id} already exists in Model. Skipping add.`);
            return this.getEntityById(ent.id);
        }
        this.entities.set(ent.id, ent);
        this.assignToChunk(ent);
        return ent;
    }

    getObjects() {
        const camera = this.getCamera('main-camera');
        if (!camera) return Array.from(this.entities.values()).map(e => this.entityToSceneObject(e));
        if (!o11s.CPU_CHUNKS) return Array.from(this.entities.values()).map(e => this.entityToSceneObject(e));
        const camPos = camera.position;
        const camChunk = this.chunkCoordsFromPosition(camPos);
        const camChunkKey = `${camChunk.x},${camChunk.y},${camChunk.z}`;

        let camRotInv:Matrix4x4 = M.mat4Inverse(new Float32Array(16), camera.rotation)

        let cameraForward = M.mat4MulVec4(new Float32Array(4),camRotInv,V.vec4Neg(V.vec4(),V.forward()));

        if (this.lastCameraChunkKey === camChunkKey && !o11s.CPU_SOFT_FRUSTUM_CULLING) {
            return this.cachedVisibleObjects.map(id => this.entities.get(id)).filter(Boolean).map(e => this.entityToSceneObject(e!));
        }
        const collected = new Set<Entity>();
        for (let dx = -o11s.RENDER_DISTANCE; dx <= o11s.RENDER_DISTANCE; dx++) {
            for (let dy = -o11s.RENDER_DISTANCE; dy <= o11s.RENDER_DISTANCE; dy++) {
                for (let dz = -o11s.RENDER_DISTANCE; dz <= o11s.RENDER_DISTANCE; dz++) {
                    if (dx * dx + dy * dy + dz * dz > o11s.RENDER_DISTANCE * o11s.RENDER_DISTANCE) continue;
                    if (o11s.CPU_SOFT_FRUSTUM_CULLING) {
                        if (V.vec4Dot(cameraForward, new Float32Array([dx, dy, dz, 0]) as Vector4) < -1) continue;
                    }
                    const key = `${camChunk.x + dx},${camChunk.y + dy},${camChunk.z + dz}`;
                    const ids = this.chunks.get(key);
                    if (ids) {
                        ids.forEach(id => {
                            const ent = this.getEntityById(id);
                            if (o11s.CPU_LOD) {
                                const mc = ent && ent.getComponent(MeshComponent) as MeshComponent;
                                if (dx * dx + dy * dy + dz * dz > o11s.LOD_DISTANCE * o11s.LOD_DISTANCE) {
                                    if (ent && mc) {
                                        mc.LODReduce(ent);
                                    }

                                }
                                else if (ent && mc) {
                                    mc?.restoreMesh(ent)
                                };
                            }
                            if (ent) collected.add(ent);
                        });
                    }
                }
            }
        }

        this.cachedVisibleObjects = Array.from(collected).map(e => e.id);
        this.lastCameraChunkKey = camChunkKey;
        return Array.from(collected).map(e => this.entityToSceneObject(e));
    }

    setObjectPosition(id: string, newPos: Vector4) {
        const ent = this.entities.get(id);
        if (!ent) return false;
        const oldChunk = ent.props.chunkKey;
        ent.position = newPos;
        this.updateChunkAssignment(ent, oldChunk);
        return true;
    }

    addCamera(id: string, position?: Vector4, rotation?: Matrix4x4) {
        const cam = new Entity(id, position ?? new Float32Array([0, 0, 0, 0]) as Vector4, rotation ?? M.mat4Identity(), new Float32Array([1, 1, 1, 1]) as Vector4);
        this.cameras.push(cam);
    }


    getCamera(id: string): Entity | undefined {
        return this.cameras.find(camera => camera.id === id);
    }

    requestInverseRotation(obj: SceneObject): Matrix4x4 {
        let newInverse = obj.props.inverseRotation
        if (obj.props.updateInverseRotation || !newInverse) {
            newInverse = M.mat4Inverse(new Float32Array(16),obj.rotation)
            console.log("Computed new inverse rotation for ",obj.id,newInverse)
            obj.props.inverseRotation = newInverse
            obj.props.updateInverseRotation = false
        }
        return newInverse
    }

    private chunkCoordsFromPosition(pos: Vector4) {
        return {
            x: Math.floor(pos[0] / o11s.CHUNK_SIZE),
            y: Math.floor(pos[1] / o11s.CHUNK_SIZE),
            z: Math.floor(pos[2] / o11s.CHUNK_SIZE),
        };
    }

    private assignToChunk(ent: Entity) {
        const coords = this.chunkCoordsFromPosition(ent.position);
        const key = `${coords.x},${coords.y},${coords.z}`;
        let arr = this.chunks.get(key);
        if (!arr) { arr = []; this.chunks.set(key, arr); }
        if (!arr.includes(ent.id)) arr.push(ent.id);
        if (!ent.props) ent.props = {} as any;
        ent.props.chunkKey = key;
    }

    private removeFromChunk(ent: Entity, key?: string) {
        const k = key ?? ent.props.chunkKey;
        if (!k) return;
        const arr = this.chunks.get(k);
        if (!arr) return;
        const idx = arr.indexOf(ent.id);
        if (idx >= 0) arr.splice(idx, 1);
        if (arr.length === 0) this.chunks.delete(k);
        delete ent.props.chunkKey;
    }

    private updateChunkAssignment(ent: Entity, oldChunkKey?: string) {
        const coords = this.chunkCoordsFromPosition(ent.position);
        const newKey = `${coords.x},${coords.y},${coords.z}`;
        const prevKey = oldChunkKey ?? ent.props.chunkKey;
        if (prevKey !== newKey) {
            this.removeFromChunk(ent, prevKey);
            let arr = this.chunks.get(newKey);
            if (!arr) { arr = []; this.chunks.set(newKey, arr); }
            if (!arr.includes(ent.id)) arr.push(ent.id);
            ent.props.chunkKey = newKey;
        }
    }

    update(deltaMs: number) {
        for (const e of this.entities.values()) {
            (e as Entity).update(deltaMs);
        }
    }

    private entityToSceneObject(e: Entity): SceneObject {
        return {
            id: e.id,
            position: e.position,
            rotation: e.rotation,
            scale: e.scale,
            props: e.props || {}
        };
    }

    addComponentToEntity(id: string, component: any) {
        const ent = this.entities.get(id);
        if (!ent) return false;
        ent.addComponent(component);
        return true;
    }

    getEntityById(id: string) {
        return this.entities.get(id);
    }
}<|MERGE_RESOLUTION|>--- conflicted
+++ resolved
@@ -7,10 +7,6 @@
 import type { Mesh } from '../Types/MeshType';
 import type { Optimizations } from '../Types/Optimizations';
 import type { SceneObject } from '../Types/SceneObject';
-<<<<<<< HEAD
-
-=======
->>>>>>> 07dd5928
 
 export const o11s: Optimizations = {
     CPU_CHUNKS: true,
