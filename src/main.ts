--- conflicted
+++ resolved
@@ -50,12 +50,9 @@
 
     model.addComponentToEntity('obj-0-0-1', new Rotator(1.0, { x: 0, y: 1, z: 0 }));
 
-<<<<<<< HEAD
     const separatedObjects = model.getObjectsSeparated();
     await view.registerSceneObjectsSeparated(separatedObjects.static, separatedObjects.nonStatic, true);
-=======
-    await view.registerSceneObjects(model.getObjects());
->>>>>>> 4bcfd7e5
+
 
     const canvasEl = document.querySelector('#main-canvas') as HTMLCanvasElement;
     const controller = new Controller(model, view);
