import Model from '../Model/Model';
import * as V from '../misc/vec4';
import * as M from '../misc/mat4';
import { BaseView } from '../View/BaseView';

export default class Controller {
  private model: Model;
  private view: BaseView;
  private keys: Set<string> = new Set();
  private mouseSensitivity = 0.0025; // radians per pixel
  private intervalId: number | null = null;
  private canvasEl?: HTMLCanvasElement;
  private debugEl?: HTMLElement;
  private camId: string;

  constructor(model: Model, view: BaseView, camId = 'main-camera') {
    this.model = model;
    this.view = view;
    this.camId = camId;
  }

  init(canvasEl: HTMLCanvasElement, debugEl: HTMLElement) {
    this.canvasEl = canvasEl;
    this.debugEl = debugEl;

    // keyboard
    window.addEventListener('keydown', this.onKeyDown);
    window.addEventListener('keyup', this.onKeyUp);

    // pointer lock + mouse look
    this.canvasEl.addEventListener('click', () => {
      this.canvasEl?.requestPointerLock?.();
    });

    document.addEventListener('pointerlockchange', () => {
      if (document.pointerLockElement === this.canvasEl) {
        document.addEventListener('mousemove', this.onMouseMove);
      } else {
        document.removeEventListener('mousemove', this.onMouseMove);
      }
    });
  }

  start() {
    if (this.intervalId !== null) return; // already running
    let lastModelTime = performance.now();

    this.intervalId = window.setInterval(() => {
      if (!this.debugEl) return;
      this.debugEl.innerText = '';

      const now = performance.now();
      const delta = (now - lastModelTime) / 1000; // seconds
      lastModelTime = now;

      // performance timers
      const times: { [k: string]: number } = {};

      const t0 = performance.now();
      this.model.update(delta * 1000);
      times['model.update'] = performance.now() - t0;

      const cam = this.model.getCamera(this.camId);
      if (!cam) {
        console.error("No camera")
        return
      }

      // movement calculations
      const speedBase = this.keys.has('shift') ? 20 : 3; // units per second
      const forward = V.vec4Scale(new Float32Array(4), V.forward(), speedBase * delta);
      const right = V.vec4Scale(new Float32Array(4), V.right(), speedBase * delta);
      const up = V.vec4Scale(new Float32Array(4), V.up(), speedBase * delta);
      const backward = V.vec4Neg(new Float32Array(4), forward);
      const left = V.vec4Neg(new Float32Array(4), right);
      const down = V.vec4Neg(new Float32Array(4), up);

      let moveOps = 0;
      const t2 = performance.now();
      if (this.keys.has('w')) {
        const dir = M.mat4MulVec4(new Float32Array(4), this.model.requestInverseRotation(cam), backward);// forward is -Z in view space
        cam.position=V.vec4Add(new Float32Array(4), cam.position, dir);
        moveOps++;
      }
      if (this.keys.has('s')) {
        const dir = M.mat4MulVec4(new Float32Array(4), this.model.requestInverseRotation(cam), forward);
        cam.position=V.vec4Add(new Float32Array(4), cam.position, dir);
        moveOps++;
      }
      if (this.keys.has('a')) {
        const dir = M.mat4MulVec4(new Float32Array(4), this.model.requestInverseRotation(cam), right);
        cam.position=V.vec4Add(new Float32Array(4), cam.position, dir);
        moveOps++;
      }
      if (this.keys.has('d')) {
        const dir = M.mat4MulVec4(new Float32Array(4), this.model.requestInverseRotation(cam), left);
        cam.position=V.vec4Add(new Float32Array(4), cam.position, dir);
        moveOps++;
      }
      if (this.keys.has(' ')) {
        const dir = M.mat4MulVec4(new Float32Array(4), this.model.requestInverseRotation(cam), down);// i actually dont know lmfao
        cam.position=V.vec4Add(new Float32Array(4), cam.position, dir);
        moveOps++;
      }
      if (this.keys.has('control')) {
        const dir = M.mat4MulVec4(new Float32Array(4), this.model.requestInverseRotation(cam), up);
        cam.position=V.vec4Add(new Float32Array(4), cam.position, dir);
        moveOps++;
      }
      times['movement'] = performance.now() - t2;
      times['movement_ops'] = moveOps;


  const t4 = performance.now();
  // trigger rendering (render loop handles FPS/debug)
  this.renderLoop();
  times['renderFn'] = performance.now() - t4;

      // print timing breakdown
      const total = Object.values(times).reduce((s, v) => s + v, 0);
      let out = `Model loop total: ${total.toFixed(2)} ms`;
      for (const k of Object.keys(times)) {
        out += `\n${k}: ${times[k].toFixed(2)} ms`;
      }
      out += `\n`;
      this.debugEl.innerText += out;
    }, 1000 / 60);
  }

  // moved render loop from main.ts into controller so controller owns FPS/debug
  private renderLoop = () => {
    if (!this.debugEl) return;

    const times: { [k: string]: number } = {};

    const t0 = performance.now();
    // update scene objects; non-blocking
<<<<<<< HEAD
    const separatedObjects = this.model.getObjectsSeparated();
    this.view.registerSceneObjectsSeparated(separatedObjects.static, separatedObjects.nonStatic, false).catch(err => console.error('registerSceneObjectsSeparated failed', err));
=======
    this.view.registerSceneObjects(this.model.getObjects()).catch(err => console.error('registerSceneObjects failed', err));
>>>>>>> 4bcfd7e5
    times['registerSceneObjects'] = performance.now() - t0;

    const t1 = performance.now();
    const mainCam = this.model.getCamera(this.camId);
    if (!mainCam) { console.error("No main camera"); return }
    this.view.registerCamera(mainCam);
    times['registerCamera'] = performance.now() - t1;

    const t2 = performance.now();
    this.view.render();
    times['view.render'] = performance.now() - t2;

    if (!(this.renderLoop as any).hasOwnProperty('lastTime')) {
      (this.renderLoop as any).lastTime = performance.now();
      (this.renderLoop as any).frameCount = 0;
      (this.renderLoop as any).fps = 0;
    }
    (this.renderLoop as any).frameCount++;
    const now = performance.now();
    const lastTime = (this.renderLoop as any).lastTime;
    if (now - lastTime >= 1000) {
      (this.renderLoop as any).fps = (this.renderLoop as any).frameCount;
      (this.renderLoop as any).frameCount = 0;
      (this.renderLoop as any).lastTime = now;
    }
    const fps = (this.renderLoop as any).fps;
    this.debugEl.innerText += `\nFPS: ${fps}`;

    const total = Object.values(times).reduce((s, v) => s + v, 0);
    let out = `\nRender loop total: ${total.toFixed(2)} ms`;
    for (const k of Object.keys(times)) {
      out += `\n${k}: ${times[k].toFixed(2)} ms`;
    }
    this.debugEl.innerText += out + `\n`;
  };

  stop() {
    if (this.intervalId !== null) {
      clearInterval(this.intervalId);
      this.intervalId = null;
    }
    window.removeEventListener('keydown', this.onKeyDown);
    window.removeEventListener('keyup', this.onKeyUp);
    document.removeEventListener('mousemove', this.onMouseMove);
  }

  private onKeyDown = (e: KeyboardEvent) => {
    this.keys.add(e.key.toLowerCase());
  };

  private onKeyUp = (e: KeyboardEvent) => {
    this.keys.delete(e.key.toLowerCase());
  };

  private onMouseMove = (e: MouseEvent) => {
    const cam = this.model.getCamera(this.camId);
    if (!cam) return;
    const dy = e.movementY * this.mouseSensitivity; // x axis rotation
    const dx = e.movementX * this.mouseSensitivity; // y axis rotation
    const ry = M.mat4Rotation(0, -dx, 0);
    const rx = M.mat4Rotation(-dy, 0, 0);

    cam.rotation = M.mat4Mul(new Float32Array(16), ry, cam.rotation);
    cam.rotation = M.mat4Mul(new Float32Array(16), rx, cam.rotation);
    cam.props.updateInverseRotation = true;
  };
}<|MERGE_RESOLUTION|>--- conflicted
+++ resolved
@@ -135,13 +135,9 @@
 
     const t0 = performance.now();
     // update scene objects; non-blocking
-<<<<<<< HEAD
     const separatedObjects = this.model.getObjectsSeparated();
     this.view.registerSceneObjectsSeparated(separatedObjects.static, separatedObjects.nonStatic, false).catch(err => console.error('registerSceneObjectsSeparated failed', err));
-=======
-    this.view.registerSceneObjects(this.model.getObjects()).catch(err => console.error('registerSceneObjects failed', err));
->>>>>>> 4bcfd7e5
-    times['registerSceneObjects'] = performance.now() - t0;
+SceneObjects'] = performance.now() - t0;
 
     const t1 = performance.now();
     const mainCam = this.model.getCamera(this.camId);
